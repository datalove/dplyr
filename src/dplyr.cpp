#include <dplyr.h>

using namespace Rcpp ;
using namespace dplyr ;

typedef dplyr_hash_map<SEXP,HybridHandler> HybridHandlerMap ;

<<<<<<< HEAD
template <template <int,bool> class Fun>
Result* simple_prototype(  SEXP call, const LazySubsets& subsets, int nargs ){
    if( nargs != 1 ) return 0 ;                                               
    SEXP arg = CADR(call) ;                                                   
    if( TYPEOF(arg) == SYMSXP ){
      if( subsets.count(arg) ) arg = subsets.get_variable(arg) ;                                       
      else return 0 ;
    }
    switch( TYPEOF(arg) ){                                                    
        case INTSXP:  return new Fun<INTSXP,false>( arg ) ;      
        case REALSXP: return new Fun<REALSXP,false>( arg ) ;     
        default: break ;                                                      
    }                                                                         
    return 0 ;                                                                
}

template< template <int, bool> class Tmpl>
Result* minmax_prototype( SEXP call, const LazySubsets& subsets, int nargs ){
    using namespace dplyr ;

    if( nargs != 1 ) return 0 ;
    SEXP arg = CADR(call) ;
    if( TYPEOF(arg) == SYMSXP ){
      if( subsets.count(arg) ) arg = subsets.get_variable(arg) ;                                       
      else return 0 ;
    }
    switch( TYPEOF(arg) ){
        case INTSXP:
            if( Rf_inherits(arg, "Date" ) )
                return new TypedProcessor< Tmpl<INTSXP,false> >( arg, "Date" ) ;
            if( Rf_inherits(arg, "POSIXct" ) )
                return new TypedProcessor< Tmpl<INTSXP,false> >( arg, CharacterVector::create( "POSIXct", "POSIXt" ) ) ;
            return new Tmpl<INTSXP,false>( arg ) ;
        case REALSXP:
            if( Rf_inherits(arg, "Date" ) )
                return new TypedProcessor< Tmpl<REALSXP,false> >( arg, "Date" ) ;
            if( Rf_inherits(arg, "POSIXct" ) )
                return new TypedProcessor< Tmpl<REALSXP,false> >( arg, CharacterVector::create( "POSIXct", "POSIXt" ) ) ;
            return new Tmpl<REALSXP,false>( arg ) ;
        default: break ;
    }
    return 0 ;
}

Result* count_distinct_result(SEXP vec){
=======
#define MAKE_PROTOTYPE(__FUN__,__CLASS__)                                        \
Result* __FUN__##_prototype( SEXP call, const LazySubsets& subsets, int nargs ){ \
    if( nargs != 1 ) return 0 ;                                                  \
    SEXP arg = CADR(call) ;                                                      \
    if( TYPEOF(arg) == SYMSXP ) arg = subsets.get_variable(arg) ;                \
    switch( TYPEOF(arg) ){                                                       \
        case INTSXP:  return new dplyr::__CLASS__<INTSXP,false>( arg ) ;         \
        case REALSXP: return new dplyr::__CLASS__<REALSXP,false>( arg ) ;        \
        default: break ;                                                         \
    }                                                                            \
    return 0 ;                                                                   \
}
MAKE_PROTOTYPE(mean, Mean)
MAKE_PROTOTYPE(min, Min)
MAKE_PROTOTYPE(max, Max)
MAKE_PROTOTYPE(var, Var)
MAKE_PROTOTYPE(sd, Sd)
MAKE_PROTOTYPE(sum, Sum)

Result* count_distinct_result(SEXP vec){ 
>>>>>>> 49c7f2ae
    switch( TYPEOF(vec) ){
        case INTSXP:
            if( Rf_inherits(vec, "factor" ))
                return new Count_Distinct<FactorVisitor>( FactorVisitor(vec) ) ;
            return new Count_Distinct< VectorVisitorImpl<INTSXP> >( VectorVisitorImpl<INTSXP>(vec) ) ;
        case REALSXP:
            if( Rf_inherits( vec, "Date" ) )
                return new Count_Distinct<DateVisitor>( DateVisitor(vec) ) ;
            if( Rf_inherits( vec, "POSIXct" ) )
                return new Count_Distinct<POSIXctVisitor>( POSIXctVisitor(vec) ) ;
            return new Count_Distinct< VectorVisitorImpl<REALSXP> >( VectorVisitorImpl<REALSXP>(vec) ) ;
        case LGLSXP:  return new Count_Distinct< VectorVisitorImpl<LGLSXP> >( VectorVisitorImpl<LGLSXP>(vec) ) ;
        case STRSXP:  return new Count_Distinct< VectorVisitorImpl<STRSXP> >( VectorVisitorImpl<STRSXP>(vec) ) ;
        default: break ;
    }
    return 0 ;
}

Result* count_prototype(SEXP args, const LazySubsets&, int){
    if( Rf_length(args) != 1)
        stop("n does not take arguments") ;
    return new Count ;
}

Result* count_distinct_prototype(SEXP call, const LazySubsets& subsets, int){
    SEXP arg = CADR(call) ;
    if( TYPEOF(arg) == SYMSXP ){
      if( subsets.count(arg) ) arg = subsets.get_variable(arg) ;                                       
      else return 0 ;
    }
    return count_distinct_result( arg ) ;
}

Result* row_number_prototype(SEXP call, const LazySubsets& subsets, int nargs ){
    if( nargs != 1) return 0;
    Armor<SEXP> data( CADR(call) );
    if( TYPEOF(data) == LANGSXP && CAR(data) == Rf_install("desc") ){
        data = CADR(data) ;

        if( TYPEOF(data) == SYMSXP ){
          if( subsets.count(data) ) data = subsets.get_variable(data) ;                                       
          else return 0 ;
        }
        switch( TYPEOF(data) ){
            case INTSXP:  return new RowNumber<INTSXP,  false>( data ) ;
            case REALSXP: return new RowNumber<REALSXP, false>( data ) ;
            case STRSXP:  return new RowNumber<STRSXP,  false>( data ) ;
            default: break;
        }
    }
    if( TYPEOF(data) == SYMSXP ){
      if( subsets.count(data) ) data = subsets.get_variable(data) ;                                       
      else return 0 ;
    }
    switch( TYPEOF(data) ){
        case INTSXP:  return new RowNumber<INTSXP,true>( data ) ;
        case REALSXP: return new RowNumber<REALSXP,true>( data ) ;
        case STRSXP: return new RowNumber<STRSXP,true>( data ) ;
        default: break;
    }
    // we don't know how to handle it.
    return 0 ;
}

template <typename Increment>
Result* rank_impl_prototype(SEXP call, const LazySubsets& subsets, int nargs ){
    if( nargs != 1) return 0;
    Armor<SEXP> data( CADR(call) );

    if( TYPEOF(data) == LANGSXP && CAR(data) == Rf_install("desc") ){
        data = CADR(data) ;
        if( TYPEOF(data) == SYMSXP ){
          if( subsets.count(data) ) data = subsets.get_variable(data) ;                                       
          else return 0 ;
        }
    
        switch( TYPEOF(data) ){
            case INTSXP:  return new Rank_Impl<INTSXP,  Increment, false>( data ) ;
            case REALSXP: return new Rank_Impl<REALSXP, Increment, false>( data ) ;
            case STRSXP:  return new Rank_Impl<STRSXP,  Increment, false>( data ) ;
            default: break;
        }
    }
                    
    if( TYPEOF(data) == SYMSXP ){
      if( subsets.count(data) ) data = subsets.get_variable(data) ;                                       
      else return 0 ;
    }
    switch( TYPEOF(data) ){
        case INTSXP:  return new Rank_Impl<INTSXP,  Increment, true>( data ) ;
        case REALSXP: return new Rank_Impl<REALSXP, Increment, true>( data ) ;
        case STRSXP:  return new Rank_Impl<STRSXP,  Increment, true>( data ) ;
        default: break;
    }
    // we don't know how to handle it.
    return 0 ;
}

Result* lead_prototype(SEXP call, const LazySubsets& subsets, int nargs){
    if( nargs != 2 ) return 0 ;
    Armor<SEXP> data( CADR(call) );
    int n = as<int>( CADDR(call) );
    if( TYPEOF(data) == SYMSXP ){
      if( subsets.count(data) ) data = subsets.get_variable(data) ;                                       
      else return 0 ;
    }
    switch( TYPEOF(data) ){
        case INTSXP:
            if( Rf_inherits(data, "Date") ) return new TypedLead<INTSXP>(data, n, get_date_classes() ) ;
            return new Lead<INTSXP>(data, n) ;
        case REALSXP:
            if( Rf_inherits(data, "POSIXct") ) return new TypedLead<REALSXP>(data, n, get_time_classes() ) ;
            if( Rf_inherits(data, "Date") ) return new TypedLead<REALSXP>(data, n, get_date_classes() ) ;
            return new Lead<REALSXP>(data, n) ;
        case STRSXP: return new Lead<STRSXP>(data, n) ;
        case LGLSXP: return new Lead<LGLSXP>(data, n) ;
        default: break ;
    }
    return 0 ;
}

Result* lag_prototype(SEXP call, const LazySubsets& subsets, int nargs){
    if( nargs != 2 ) return 0 ;
    Armor<SEXP> data( CADR(call) );
    int n = as<int>( CADDR(call) );
    if( TYPEOF(data) == SYMSXP ){
      if( subsets.count(data) ) data = subsets.get_variable(data) ;                                       
      else return 0 ;
    }
    switch( TYPEOF(data) ){
        case INTSXP:
            if( Rf_inherits(data, "Date") ) return new TypedLag<INTSXP>(data, n, get_date_classes() ) ;
            return new Lag<INTSXP>(data, n) ;
        case REALSXP:
            if( Rf_inherits(data, "POSIXct") ) return new TypedLag<REALSXP>(data, n, get_time_classes() ) ;
            if( Rf_inherits(data, "Date") ) return new TypedLag<REALSXP>(data, n, get_date_classes() ) ;
            return new Lag<REALSXP>(data, n) ;
        case STRSXP: return new Lag<STRSXP>(data, n) ;
        case LGLSXP: return new Lag<LGLSXP>(data, n) ;
        default: break ;
    }
    return 0 ;
<<<<<<< HEAD
=======
}  
    
template < template <int> class Templ>
Result* cumfun_prototype(SEXP call, const LazySubsets& subsets, int nargs){
    if( nargs != 1 ) return 0 ;
    Armor<SEXP> data( CADR(call) );
    if(TYPEOF(data) == SYMSXP) data = subsets.get_variable(data) ;
    switch( TYPEOF(data) ){
        case INTSXP: return new Templ<INTSXP>(data) ;
        case REALSXP: return new Templ<REALSXP>(data) ;
        default: break ;
    }
    return 0 ;
>>>>>>> 49c7f2ae
}

HybridHandlerMap& get_handlers(){
    static HybridHandlerMap handlers ;
    if( !handlers.size() ){
        handlers[ Rf_install( "n")               ] = count_prototype ;
        handlers[ Rf_install( "n_distinct" )     ] = count_distinct_prototype ;
        handlers[ Rf_install( "row_number" )     ] = row_number_prototype ;
        
        handlers[ Rf_install( "min" )            ] = minmax_prototype<dplyr::Min> ;
        handlers[ Rf_install( "max" )            ] = minmax_prototype<dplyr::Max> ;
        
        handlers[ Rf_install( "mean" )           ] = simple_prototype<dplyr::Mean> ;
        handlers[ Rf_install( "var" )            ] = simple_prototype<dplyr::Var> ;
        handlers[ Rf_install( "sd")              ] = simple_prototype<dplyr::Sd> ;
        handlers[ Rf_install( "sum" )            ] = simple_prototype<dplyr::Sum>;
        
        handlers[ Rf_install( "min_rank" )       ] = rank_impl_prototype<dplyr::internal::min_rank_increment> ;
        handlers[ Rf_install( "dense_rank" )     ] = rank_impl_prototype<dplyr::internal::dense_rank_increment> ;
<<<<<<< HEAD

=======
        
        handlers[ Rf_install( "cumsum")          ] = cumfun_prototype<CumSum> ;
        handlers[ Rf_install( "cummin")          ] = cumfun_prototype<CumMin> ;
        handlers[ Rf_install( "cummax")          ] = cumfun_prototype<CumMax> ;
        
>>>>>>> 49c7f2ae
        // handlers[ Rf_install( "lead" )           ] = lead_prototype ;
        // handlers[ Rf_install( "lag" )            ] = lag_prototype ;
    }
    return handlers ;
}

Result* constant_handler(SEXP constant){
    switch(TYPEOF(constant)){
    case INTSXP:
        {
            if( Rf_inherits(constant, "Date") ) return new TypedConstantResult<INTSXP>(constant, get_date_classes() ) ;
            return new ConstantResult<INTSXP>(constant) ;
        }
    case REALSXP:
        {
            if( Rf_inherits(constant, "POSIXct") ) return new TypedConstantResult<REALSXP>(constant, get_time_classes() ) ;
            if( Rf_inherits(constant, "Date") ) return new TypedConstantResult<REALSXP>(constant, get_date_classes() ) ;
            return new ConstantResult<REALSXP>(constant) ;
        }
    case STRSXP: return new ConstantResult<STRSXP>(constant) ;
    case LGLSXP: return new ConstantResult<LGLSXP>(constant) ;
    }
    return 0;
}

Result* get_handler( SEXP call, const LazySubsets& subsets, const Environment& env ){
    if( TYPEOF(call) == LANGSXP ){
        int depth = Rf_length(call) ;
        HybridHandlerMap& handlers = get_handlers() ;
        SEXP fun_symbol = CAR(call) ;
        if( TYPEOF(fun_symbol) != SYMSXP ) return 0 ;

        HybridHandlerMap::const_iterator it = handlers.find( fun_symbol ) ;
        if( it == handlers.end() ) return 0 ;

        return it->second( call, subsets, depth - 1 );
    } else if( TYPEOF(call) == SYMSXP ){
        if( !subsets.count(call) ){
            SEXP data = env.find( CHAR(PRINTNAME(call)) ) ;
            if( Rf_length(data) == 1 ) return constant_handler(data) ;
        }
    } else {
        // TODO: perhaps deal with SYMSXP separately
        if( Rf_length(call) == 1 ) return constant_handler(call) ;
    }
    return 0 ;
}

void registerHybridHandler( const char* name, HybridHandler proto){
    get_handlers()[ Rf_install(name) ] = proto ;
}

bool can_simplify( SEXP call ){
    if( TYPEOF(call) == LISTSXP ){
        bool res = can_simplify( CAR(call) ) ;
        if( res ) return true ;
        return can_simplify( CDR(call) ) ;
    }

    if( TYPEOF(call) == LANGSXP ){
        SEXP fun_symbol = CAR(call) ;
        if( TYPEOF(fun_symbol) != SYMSXP ) return false ;

        if( get_handlers().count( fun_symbol ) ) return true ;

        return can_simplify( CDR(call) ) ;
    }
    return false ;
}

template <typename Index>
DataFrame subset( DataFrame df, const Index& indices, CharacterVector columns, CharacterVector classes){
    DataFrameVisitors visitors(df, columns) ;
    return visitors.subset(indices, classes) ;
}

template <typename Index>
DataFrame subset( DataFrame x, DataFrame y, const Index& indices_x, const Index& indices_y, CharacterVector by, CharacterVector classes ){
    CharacterVector x_columns = x.names() ;
    DataFrameVisitors visitors_x(x, x_columns) ;

    CharacterVector all_y_columns = y.names() ;
    CharacterVector y_columns = setdiff( all_y_columns, by ) ;
    JoinColumnSuffixer suffixer(x_columns, y_columns, by) ;

    DataFrameVisitors visitors_y(y, y_columns) ;

    int nrows = indices_x.size() ;
    int nv_x = visitors_x.size(), nv_y = visitors_y.size() ;
    List out(nv_x+nv_y);
    CharacterVector names(nv_x+nv_y) ;
    int k=0;
    for( ; k<nv_x; k++){
       out[k] = visitors_x.get(k)->subset(indices_x) ;
       names[k] = suffixer.get( x_columns[k], ".x" ) ;
    }
    for( int i=0; i<nv_y; i++, k++){
       out[k] = visitors_y.get(i)->subset(indices_y) ;
       names[k] = suffixer.get(y_columns[i], ".y" ) ;
    }
    out.attr("class") = classes ;
    set_rownames(out, nrows) ;
    out.names() = names ;

    SEXP vars = x.attr( "vars" ) ;
    if( !Rf_isNull(vars) )
        out.attr( "vars" ) = vars ;

    return (SEXP)out ;
}

template <typename TargetContainer, typename SourceContainer>
void push_back( TargetContainer& x, const SourceContainer& y ){
    x.insert( x.end(), y.begin(), y.end() ) ;
}
template <typename Container>
void push_back( Container& x, typename Container::value_type value, int n ){
    for( int i=0; i<n; i++)
        x.push_back( value ) ;
}

// [[Rcpp::export]]
DataFrame semi_join_impl( DataFrame x, DataFrame y, CharacterVector by){
    typedef VisitorSetIndexMap<DataFrameJoinVisitors, std::vector<int> > Map ;
    DataFrameJoinVisitors visitors(x, y, by) ;
    Map map(visitors);

    // train the map in terms of x
    train_push_back( map, x.nrows(), x.nrows() / 10) ;

    int n_y = y.nrows() ;
    // this will collect indices from rows in x that match rows in y
    std::vector<int> indices ;
    for( int i=0; i<n_y; i++){
        // find a row in x that matches row i from y
        Map::iterator it = map.find(-i-1) ;

        if( it != map.end() ){
            // collect the indices and remove them from the
            // map so that they are only found once.
            push_back( indices, it->second ) ;

            map.erase(it) ;

        }
    }

    return subset(x, indices, x.names(), x.attr("class") ) ;
}

// [[Rcpp::export]]
DataFrame anti_join_impl( DataFrame x, DataFrame y, CharacterVector by){
    typedef VisitorSetIndexMap<DataFrameJoinVisitors, std::vector<int> > Map ;
    DataFrameJoinVisitors visitors(x, y, by) ;
    Map map(visitors);

    // train the map in terms of x
    train_push_back( map, x.nrows(), x.nrows() / 10 ) ;

    int n_y = y.nrows() ;
    // remove the rows in x that match
    for( int i=0; i<n_y; i++){
        Map::iterator it = map.find(-i-1) ;
        if( it != map.end() )
            map.erase(it) ;
    }

    // collect what's left
    std::vector<int> indices ;
    for( Map::iterator it = map.begin() ; it != map.end(); ++it)
        push_back( indices, it->second ) ;

    return subset(x, indices, x.names(), x.attr( "class" ) ) ;
}

// [[Rcpp::export]]
DataFrame inner_join_impl( DataFrame x, DataFrame y, CharacterVector by){
    typedef VisitorSetIndexMap<DataFrameJoinVisitors, std::vector<int> > Map ;
    DataFrameJoinVisitors visitors(x, y, by) ;
    Map map(visitors);

    // train the map in terms of x
    train_push_back( map, x.nrows(), x.nrows() / 10 ) ;

    std::vector<int> indices_x ;
    std::vector<int> indices_y ;

    int n_y = y.nrows() ;
    for( int i=0; i<n_y; i++){
        // find indices for rows in x that match the row i in y
        Map::iterator it = map.find(-i-1) ;
        if( it != map.end() ){
            push_back( indices_x, it->second );
            push_back( indices_y, i, it->second.size() ) ;
        }
    }

    return subset( x, y, indices_x, indices_y, by, x.attr( "class") );
}

// [[Rcpp::export]]
DataFrame left_join_impl( DataFrame x, DataFrame y, CharacterVector by){
    typedef VisitorSetIndexMap<DataFrameJoinVisitors, std::vector<int> > Map ;
    DataFrameJoinVisitors visitors(y, x, by) ;
    Map map(visitors);

    // train the map in terms of y
    train_push_back( map, y.nrows(), y.nrows() / 10 ) ;

    std::vector<int> indices_x ;
    std::vector<int> indices_y ;

    int n_x = x.nrows() ;
    for( int i=0; i<n_x; i++){
        // find a row in y that matches row i in x
        Map::iterator it = map.find(-i-1) ;
        if( it != map.end() ){
            push_back( indices_y,    it->second ) ;
            push_back( indices_x, i, it->second.size() ) ;
        } else {
            indices_y.push_back(-1) ; // mark NA
            indices_x.push_back(i) ;
        }
    }
    return subset( x, y, indices_x, indices_y, by, x.attr( "class" ) ) ;
}

// [[Rcpp::export]]
DataFrame right_join_impl( DataFrame x, DataFrame y, CharacterVector by){
    typedef VisitorSetIndexMap<DataFrameJoinVisitors, std::vector<int> > Map ;
    DataFrameJoinVisitors visitors(x, y, by) ;
    Map map(visitors);

    // train the map in terms of y
    train_push_back( map, x.nrows(), x.nrows() / 10 ) ;

    std::vector<int> indices_x ;
    std::vector<int> indices_y ;

    int n_y = y.nrows() ;
    for( int i=0; i<n_y; i++){
        // find a row in y that matches row i in x
        Map::iterator it = map.find(-i-1) ;
        if( it != map.end() ){
            push_back( indices_x,    it->second ) ;
            push_back( indices_y, i, it->second.size() ) ;
        } else {
            indices_x.push_back(-1) ; // mark NA
            indices_y.push_back(i) ;
        }
    }
    return subset( x, y, indices_x, indices_y, by, x.attr( "class" ) ) ;
}

SEXP promote(SEXP x){
    if( TYPEOF(x) == INTSXP ){
        IntegerVector data(x) ;
        if( Rf_inherits( x, "factor" ) ){
            CharacterVector levels = data.attr( "levels" ) ;
            int n = data.size() ;
            CharacterVector out( data.size() ) ;
            for( int i=0; i<n; i++ ){
                out[i] = levels[data[i]-1] ;
            }
            return out ;
        } else {
            return NumericVector(x) ;
        }
    }
    return x ;
}

SEXP pairlist_shallow_copy(SEXP p){
    Shield<SEXP> attr( Rf_cons(CAR(p), R_NilValue) ) ;
    SEXP q = attr ;
    SET_TAG(q, TAG(p)) ;
    p = CDR(p) ;
    while( !Rf_isNull(p) ){
        Shield<SEXP> s( Rf_cons(CAR(p), R_NilValue) ) ;
        SETCDR(q, s) ;
        q = CDR(q) ;
        SET_TAG(q, TAG(p)) ;
        p = CDR(p) ;
    }
    return attr ;   
}

void copy_attributes(SEXP out, SEXP data){
    SEXP att = ATTRIB(data) ;
    if( !Rf_isNull(att) ){
        SET_ATTRIB( out, pairlist_shallow_copy(ATTRIB(data)) ) ;
    }
    SET_OBJECT( out, OBJECT(data) );
}

// [[Rcpp::export]]
SEXP shallow_copy(const List& data){
    int n = data.size() ;
    List out(n) ;
    for( int i=0; i<n; i++) {
      out[i] = shared_SEXP(data[i]) ;
    }
    copy_attributes(out, data) ;
    return out ;
}

// [[Rcpp::export]]
dplyr::BoolResult compatible_data_frame( DataFrame& x, DataFrame& y, bool ignore_col_order = true, bool convert = false ){
    int n = x.size() ;
    
    CharacterVector names_x, names_y ;
    
    bool null_x = Rf_isNull(x.names()), null_y = Rf_isNull(y.names()) ;
    if( null_x && !null_y ){
        return no_because( "x does not have names, but y does") ;        
    } else if( null_y && !null_x){
        return no_because( "y does not have names, but x does") ;
    } else if( null_x && null_y){
        names_x = CharacterVector(n) ;
        std::string v("v") ;
        for( int i=0; i<n; i++){
            std::stringstream ss ;
            ss << "v" << (i+1) ;
            names_x[i] = ss.str() ;    
        }
        x = shallow_copy(x) ;
        x.names() = names_x ;
        
        int ny = y.size() ;
        names_y = CharacterVector(ny) ;
        for( int i=0; i<ny; i++){
            std::stringstream ss ;
            ss << "v" << (i+1) ;
            names_y[i] = ss.str()  ;    
        }
        y = shallow_copy(y) ;
        y.names() = names_y ;
        
        
    } else {
        names_x = x.names() ;
        names_y = y.names() ;
    }
    
    CharacterVector names_y_not_in_x = setdiff( names_y, names_x );
    CharacterVector names_x_not_in_y = setdiff( names_x, names_y );
    std::stringstream ss ;
    bool ok = true ;

    if( !ignore_col_order ){
        if( names_y_not_in_x.size() == 0 && names_y_not_in_x.size() == 0 ){
            // so the names are the same, check if they are in the same order
            for( int i=0; i<n; i++){
                if( names_x[i] != names_y[i] ){
                    ok = false ;
                    break ;
                }
            }
            if( !ok ){
                ss <<  "Same column names, but different order" ;
                return no_because( ss.str() ) ;
            }
        }
    }

    if( names_y_not_in_x.size() ){
        ok = false ;
        ss << "Cols in y but not x: " << collapse(names_y_not_in_x) ;
    }

    if( names_x_not_in_y.size() ){
        ok = false ;
        ss << "Cols in x but not y: " << collapse(names_x_not_in_y) ;
    }

    if(!ok){
        return no_because( ss.str() ) ;
    }

    if( convert ){
        x = clone(x) ;
        y = clone(y) ;
        for( int i = 0; i<n; i++){
            x[i] = promote( x[i] ) ;
            y[i] = promote( y[i] ) ;
        }
    }

    DataFrameVisitors v_x( x, names_x );
    DataFrameVisitors v_y( y, names_x );

    ok = true ;
    for( int i=0; i<n; i++){
        if( typeid(*v_x.get(i)) != typeid(*v_y.get(i)) ){
            ss << "Incompatible type for column "
               << names_x[i]
               << ": x "
               << v_x.get(i)->get_r_type()
               << ", y "
               << v_y.get(i)->get_r_type() ;
            ok = false ;
        } else {
            String name = names_x[i];
            if( ! v_x.get(i)->is_compatible( v_y.get(i), ss, name ) ){
                ok = false ;
            }
        }

    }
    if(!ok) return no_because( ss.str() ) ;
    return yes() ;
}

class RowTrack {
public:
    RowTrack( const std::string& msg, int max_count_ = 10 ) : ss(), count(0), max_count(max_count_) {
        ss << msg ;
    }

    void record( int i){
        if( count > max_count ) return ;
        if( count ) ss << ", " ;
        int idx = i >= 0 ? (i+1) : -i ;
        ss << idx ;
        if( count == max_count ) ss << "[...]" ;
        count++ ;
    }

    bool empty() const {
        return count == 0 ;
    }

    std::string str() const {
        return ss.str() ;
    }

private:
    std::stringstream ss ;
    int count ;
    int max_count ;
} ;

// [[Rcpp::export]]
dplyr::BoolResult equal_data_frame(DataFrame x, DataFrame y, bool ignore_col_order = true, bool ignore_row_order = true, bool convert = false ){
    BoolResult compat = compatible_data_frame(x, y, ignore_col_order, convert);
    if( !compat ) return compat ;

    typedef VisitorSetIndexMap<DataFrameJoinVisitors, std::vector<int> > Map ;
    DataFrameJoinVisitors visitors(x, y, x.names() ) ;
    Map map(visitors);

    // train the map in both x and y
    int nrows_x = x.nrows() ;
    for( int i=0; i<nrows_x; i++) map[i].push_back(i) ;

    int nrows_y = y.nrows() ;
    for( int i=0; i<nrows_y; i++) map[-i-1].push_back(-i-1) ;

    RowTrack track_x( "Rows in x but not y: " ) ;
    RowTrack track_y( "Rows in y but not x: " ) ;

    bool ok = true ;
    Map::const_iterator it = map.begin() ;

    for( ; it != map.end(); ++it){
        // retrieve the indices ( -ves for y, +ves for x )
        const std::vector<int>& chunk = it->second ;
        int n = chunk.size() ;

        int count_left = 0, count_right = 0 ;
        for( int i=0; i<n; i++){
            if( chunk[i] < 0 )
                count_right++ ;
            else
                count_left++ ;
        }
        if( count_right == 0 ){
            track_x.record( chunk[0] ) ;
            ok = false ;
        }
        if( count_left == 0){
            track_y.record( chunk[0] ) ;
            ok = false ;
        }

    }

    if(!ok){
        std::stringstream ss ;
        if( ! track_x.empty() ) ss << track_x.str() ;
        if( ! track_y.empty() ) ss << track_y.str() ;
        return no_because( ss.str() ) ;
    }

    if(ok && ignore_row_order) return yes();

    if( !ignore_row_order ){
        if( nrows_x != nrows_y )
            return no_because( "Different number of rows" ) ;
        for( int i=0; i<nrows_x; i++){
            if( !visitors.equal( i, -i-1) ){
                    return no_because( "Same row values, but different order" ) ;
            }
        }
    }

    return yes() ;
}

// [[Rcpp::export]]
dplyr::BoolResult all_equal_data_frame( List args, Environment env ){
    int n = args.size() ;
    DataFrame x0 = Rf_eval( args[0], env) ;
    for( int i=1; i<n; i++){
        BoolResult test = equal_data_frame( x0, Rf_eval( args[i], env ) ) ;
        if( !test ) return test ;
    }
    return yes() ;
}

// [[Rcpp::export]]
DataFrame union_data_frame( DataFrame x, DataFrame y){
    if( !compatible_data_frame(x,y) )
        stop( "not compatible" );

    typedef VisitorSetIndexSet<DataFrameJoinVisitors> Set ;
    DataFrameJoinVisitors visitors(x, y, x.names() ) ;
    Set set(visitors);

    train_insert( set, x.nrows() ) ;
    train_insert_right( set, y.nrows() ) ;

    return visitors.subset( set, x.attr("class") ) ;
}

// [[Rcpp::export]]
DataFrame intersect_data_frame( DataFrame x, DataFrame y){
    if( !compatible_data_frame(x,y) )
        stop( "not compatible" );

    typedef VisitorSetIndexSet<DataFrameJoinVisitors> Set ;
    DataFrameJoinVisitors visitors(x, y, x.names() ) ;
    Set set(visitors);

    train_insert( set, x.nrows() ) ;

    std::vector<int> indices ;
    int n_y = y.nrows() ;
    for( int i=0; i<n_y; i++) {
        Set::iterator it = set.find( -i-1 ) ;
        if( it != set.end() ){
            indices.push_back(*it) ;
            set.erase(it) ;
        }
    }

    return visitors.subset( indices, x.attr("class") ) ;
}

// [[Rcpp::export]]
DataFrame setdiff_data_frame( DataFrame x, DataFrame y){
    if( !compatible_data_frame(x,y) )
        stop( "not compatible" );

    typedef VisitorSetIndexSet<DataFrameJoinVisitors> Set ;
    DataFrameJoinVisitors visitors(y, x, y.names() ) ;
    Set set(visitors);

    train_insert( set, y.nrows() ) ;

    std::vector<int> indices ;

    int n_x = x.nrows() ;
    for( int i=0; i<n_x; i++) {
        if( !set.count(-i-1) ){
            set.insert(-i-1) ;
            indices.push_back(-i-1) ;
        }
    }

    return visitors.subset( indices, x.attr("class") ) ;
}

// [[Rcpp::export]]
IntegerVector match_data_frame( DataFrame x, DataFrame y){
    if( !compatible_data_frame(x,y) )
        stop( "not compatible" );

    typedef VisitorSetIndexSet<DataFrameJoinVisitors> Set ;
    DataFrameJoinVisitors visitors(y, x, x.names() ) ;
    Set set(visitors);

    train_insert( set, y.nrows() ) ;

    int n_x = x.nrows() ;
    IntegerVector res = no_init( n_x );
    for( int i=0; i<n_x; i++) {
        Set::iterator it = set.find( -i-1 );
        res[i] = ( it == set.end() ) ? NA_INTEGER : (*it+1) ;
    }

    return res ;
}

// [[Rcpp::export]]
DataFrame grouped_df_impl( DataFrame data, ListOf<Symbol> symbols, bool drop ){
    DataFrame copy = shallow_copy(data) ;
    copy.attr("vars") = symbols ;
    copy.attr("drop") = drop ;
    return build_index_cpp(copy) ;
}

DataFrame build_index_cpp( DataFrame data ){
    ListOf<Symbol> symbols( data.attr( "vars" ) ) ;

    int nsymbols = symbols.size() ;
    CharacterVector vars(nsymbols) ;
    for( int i=0; i<nsymbols; i++){
        vars[i] = PRINTNAME(symbols[i]) ;
    }

    DataFrameVisitors visitors(data, vars) ;
    ChunkIndexMap map( visitors ) ;

    // checking 10 times for interupts
    train_push_back( map, data.nrows(), data.nrows() / 10 ) ;

    DataFrame labels = visitors.subset( map, "data.frame") ;
    int ngroups = labels.nrows() ;

    OrderVisitors labels_order_visitors(labels) ;
    IntegerVector labels_order = labels_order_visitors.apply() ;
    
    DataFrameVisitors labels_visitors(labels ) ;
    labels = labels_visitors.subset(labels_order, "data.frame" ) ;
    
    List indices(ngroups) ;
    IntegerVector group_sizes = no_init( ngroups );
    int biggest_group = 0 ;

    ChunkIndexMap::const_iterator it = map.begin() ;
    std::vector<const std::vector<int>* > chunks(ngroups) ;
    for( int i=0; i<ngroups; i++, ++it){
        chunks[i] = &it->second ;    
    }
    for( int i=0; i<ngroups; i++){
        int idx = labels_order[i] ; 
        const std::vector<int>& chunk = *chunks[idx] ;
        indices[i] = chunk ;
        group_sizes[i] = chunk.size() ;
        biggest_group = std::max( biggest_group, (int)chunk.size() );
    }

    data.attr( "indices" ) = indices ;
    data.attr( "group_sizes") = group_sizes ;
    data.attr( "biggest_group_size" ) = biggest_group ;
    data.attr( "labels" ) = labels ;
    data.attr( "class" ) = CharacterVector::create("grouped_df", "tbl_df", "tbl", "data.frame") ;
    return data ;
}

DataFrame build_index_adj(DataFrame df, ListOf<Symbol> symbols ){
    int nsymbols = symbols.size() ;
    CharacterVector vars(nsymbols) ;
    for( int i=0; i<nsymbols; i++){
        vars[i] = PRINTNAME(symbols[i]) ;
    }

    DataFrameVisitors visitors(df, vars) ;
    std::vector<int> sizes ;
    int n = df.nrows() ;
    
    int i=0 ;
    while( i<n ){
        int start = i++ ;
        for( ; i<n && visitors.equal(i, start) ; i++) ;
        sizes.push_back(i-start) ;
    }
    
    n = sizes.size() ;
    List indices(n);
    IntegerVector first = no_init(n) ;
    int start = 0 ;
    int biggest_group = 0 ;
    for( int i=0; i<n; i++){
        first[i] = start ;
        int end = start + sizes[i] - 1 ;
        indices[i] = seq(start, end) ;
        start = end + 1 ;
        biggest_group = std::max( biggest_group, sizes[i]) ;
    }
    
    df.attr( "indices") = indices ;
    df.attr( "labels")  = visitors.subset(first, "data.frame") ;
    df.attr( "group_sizes") = sizes ;
    df.attr( "biggest_group_size") = biggest_group ;
    df.attr( "class" ) = CharacterVector::create("adj_grouped_df", "grouped_df", "tbl_df", "tbl", "data.frame") ;
    df.attr( "vars" ) = symbols ;
    
    return df ;
}

// [[Rcpp::export]]
DataFrame grouped_df_adj_impl( DataFrame data, ListOf<Symbol> symbols, bool drop ){
    DataFrame copy = shallow_copy(data) ;
    copy.attr("vars") = symbols ;
    copy.attr("drop") = drop ;
    return build_index_adj(data, symbols) ;
}

typedef dplyr_hash_set<SEXP> SymbolSet ;

inline SEXP check_filter_integer_result(SEXP tmp){
    if( TYPEOF(tmp) != INTSXP ){
        stop( "integer_filter condition does not evaluate to an integer vector. " ) ;
    }
    return tmp ;
}

SEXP integer_filter_grouped(GroupedDataFrame gdf, const List& args, const DataDots& dots){
    const DataFrame& data = gdf.data() ;
    Environment env = dots.envir(0);
    CharacterVector names = data.names() ;
    SymbolSet set ;
    for( int i=0; i<names.size(); i++){
        set.insert( Rf_install( names[i] ) ) ;
    }
    
    // we already checked that we have only one expression
    Call call( (SEXP)args[0] ) ;
    
    std::vector<int> indx ; indx.reserve(1000) ;
    
    IntegerVector g_test ;
    GroupedCallProxy call_proxy( call, gdf, env ) ;
    
    int ngroups = gdf.ngroups() ;
    GroupedDataFrame::group_iterator git = gdf.group_begin() ;
    for( int i=0; i<ngroups; i++, ++git){
        SlicingIndex indices = *git ;
        g_test = check_filter_integer_result( call_proxy.get( indices ) ) ;
        
        int ntest = g_test.size() ;
        for( int j=0; j<ntest; j++){
            int k = g_test[j] ;
            if( k > 0 && k <= indices.size() ){
                indx.push_back( indices[k-1] ) ;
            }
        }
        
    }
    
    DataFrame res = subset( data, indx, names, classes_grouped() ) ;
    res.attr( "vars")   = data.attr("vars") ;
    
    return res ;

}

SEXP integer_filter_not_grouped( const DataFrame& df, const List& args, const DataDots& dots){
    CharacterVector names = df.names() ;
    SymbolSet set ;
    for( int i=0; i<names.size(); i++){
        set.insert( Rf_install( names[i] ) ) ;
    }
    
    Environment env = dots.envir(0) ;
    Call call( (SEXP)args[0] );
    CallProxy proxy( call, df, env ) ;
    
    IntegerVector test = check_filter_integer_result(proxy.eval()) ;
    // this should rather be handled in subset
    test = test - 1 ;
    DataFrame res = subset( df, test, df.names(), classes_not_grouped() ) ;
    return res ;
    
}

// [[Rcpp::export]]
SEXP integer_filter_impl( DataFrame df, List args, Environment env){
    if( args.size() != 1 )
        stop( "integer_filter only accepts one expression" );
    DataDots dots(env) ;
    if( is<GroupedDataFrame>(df) ){
        return integer_filter_grouped( GroupedDataFrame(df), args, dots ) ;
    } else {
        return integer_filter_not_grouped(df, args, dots ) ;
    }
}

SEXP structure_mutate( const NamedListAccumulator& accumulator, const DataFrame& df, CharacterVector classes){
    List res = accumulator ;
    res.attr("class") = classes ;
    set_rownames( res, df.nrows() ) ;
    res.attr( "vars")     = df.attr("vars") ;
    res.attr( "labels" )  = df.attr("labels" );
    res.attr( "index")    = df.attr("index") ;
    res.attr( "indices" ) = df.attr("indices" ) ;

    return res ;
}

void check_not_groups(const CharacterVector& result_names, const GroupedDataFrame& gdf){
    int n = result_names.size() ;
    for( int i=0; i<n; i++){
        if( gdf.has_group( result_names[i] ) )
            stop( "cannot modify grouping variable" ) ;
    }
}

SEXP mutate_grouped(GroupedDataFrame gdf, List args, const DataDots& dots){
    const DataFrame& df = gdf.data() ;
    int nexpr = args.size() ;
    CharacterVector results_names = args.names() ;
    check_not_groups(results_names, gdf);

    Environment env = dots.envir(0) ;
    GroupedCallProxy proxy(gdf, env) ;
    Shelter<SEXP> __ ;

    NamedListAccumulator accumulator ;
    int ncolumns = df.size() ;
    CharacterVector column_names = df.names() ;
    for( int i=0; i<ncolumns; i++){
        accumulator.set( column_names[i], df[i] ) ;
    }

    for( int i=0; i<nexpr; i++){
        env = dots.envir(i) ;
        proxy.set_env( env ) ;
        SEXP call = args[i] ;
        SEXP name = results_names[i] ;
        SEXP variable = R_NilValue ;
        if( TYPEOF(call) == SYMSXP ){
            if(proxy.has_variable(call)){
                variable = proxy.get_variable( PRINTNAME(call) ) ;
            } else {
                SEXP v = env.find(CHAR(PRINTNAME(call))) ;
                if( Rf_isNull(v) ){
                    std::stringstream s ;
                    s << "unknown variable: " << CHAR(PRINTNAME(call)) ;
                    stop(s.str());
                } else if( Rf_length(v) == 1){
                    Replicator* rep = constant_replicator(v, gdf.nrows() );
                    variable = __( rep->collect() );
                    delete rep ;
                } else {
                    Replicator* rep = replicator(v, gdf) ;
                    variable = __( rep->collect() );
                    delete rep ;
                }
            }

        } else if(TYPEOF(call) == LANGSXP){
            proxy.set_call( call );
            Gatherer* gather = gatherer( proxy, gdf, name ) ;
            variable = __( gather->collect() ) ;
            delete gather ;
        } else if(Rf_length(call) == 1) {
            boost::scoped_ptr<Gatherer> gather( constant_gatherer( call, gdf.nrows() ) );
            variable = __( gather->collect() ) ;
        } else {
            stop( "cannot handle" ) ;
        }

        proxy.input( name, variable ) ;
        accumulator.set( name, variable) ;
    }

    return structure_mutate(accumulator, df, classes_grouped() );
}

SEXP mutate_not_grouped(DataFrame df, List args, const DataDots& dots){
    Shelter<SEXP> __ ;

    Environment env = dots.envir(0) ;

    int nexpr = args.size() ;
    CharacterVector results_names = args.names() ;

    NamedListAccumulator accumulator ;
    int nvars = df.size() ;
    CharacterVector df_names = df.names() ;
    for( int i=0; i<nvars; i++){
        accumulator.set( df_names[i], df[i] ) ;
    }

    CallProxy call_proxy(df, env) ;
    for( int i=0; i<nexpr; i++){
        env = dots.envir(i) ;
        call_proxy.set_env(env) ;

        SEXP call = args[i] ;
        SEXP name = results_names[i] ;
        SEXP result = R_NilValue ;
        if( TYPEOF(call) == SYMSXP ){
            if(call_proxy.has_variable(call)){
                result = call_proxy.get_variable(PRINTNAME(call)) ;
            } else {
                result = shared_SEXP(env.find(CHAR(PRINTNAME(call)))) ;
            }
        } else if( TYPEOF(call) == LANGSXP ){
            call_proxy.set_call( args[i] );

            // we need to protect the SEXP, that's what the Shelter does
            result = __( call_proxy.eval() ) ;

        } else if( Rf_length(call) == 1 ){
            boost::scoped_ptr<Gatherer> gather( constant_gatherer( call, df.nrows() ) );
            result = __( gather->collect() ) ;
        } else {
            stop( "cannot handle" ) ;
        }

        check_supported_type(result, name) ;
        
        if( Rf_length(result) == df.nrows() ){
            // ok
        } else if( Rf_length(result) == 1 ){
            // recycle
            Gatherer* gather = constant_gatherer( result, df.nrows() ) ;
            result = __( gather->collect() ) ;
            delete gather ;
        } else {
            std::stringstream s ;
            s << "wrong result size ("
              << Rf_length(result)
              << "), expected "
              << df.nrows()
              << " or 1" ;
            stop(s.str()) ;
        }

        call_proxy.input( name, result ) ;
        accumulator.set( name, result );
    }

    List res = structure_mutate(accumulator, df, classes_not_grouped() ) ;

    return res ;
}


// [[Rcpp::export]]
SEXP mutate_impl( DataFrame df, List args, Environment env){
    DataDots dots(env) ;
    if( is<GroupedDataFrame>( df ) ){
        return mutate_grouped( GroupedDataFrame(df), args, dots);
    } else {
        return mutate_not_grouped( df, args, dots) ;
    }
}

// [[Rcpp::export]]
IntegerVector order_impl( List args, Environment env ){
    int nargs = args.size() ;
    SEXP tmp ;
    List variables(nargs) ;
    LogicalVector ascending(nargs) ;
    for(int i=0; i<nargs; i++){
        tmp = args[i] ;
        if( TYPEOF(tmp) == LANGSXP && CAR(tmp) == Rf_install("desc") ){
            variables[i] = Rf_eval( CAR(CDR(tmp) ), env ) ;
            ascending[i] = false ;
        } else{
            variables[i] = Rf_eval( tmp, env );
            ascending[i] = true ;
        }
    }
    OrderVisitors o(variables,ascending, nargs) ;
    IntegerVector res = o.apply() ;
    res = res + 1 ;
    return res ;
}

// [[Rcpp::export]]
DataFrame arrange_impl( DataFrame data, List args, DataDots dots ){
    int nargs = args.size() ;
    List variables(nargs) ;
    LogicalVector ascending(nargs) ;
    Shelter<SEXP> __ ;

    for(int i=0; i<nargs; i++){
        SEXP call = args[i] ;
        bool is_desc = TYPEOF(call) == LANGSXP && Rf_install("desc") == CAR(call) ;

        CallProxy call_proxy( is_desc ? CADR(call) : call, data, dots.envir(i)) ;
        variables[i] = __(call_proxy.eval()) ;
        if( Rf_length(variables[i]) != data.nrows() ){
            std::stringstream s ;
            s << "incorrect size ("
              << Rf_length(variables[i])
              << "), expecting :"
              << data.nrows() ;
            stop(s.str()) ;
        }
        ascending[i] = !is_desc ;
    }
    OrderVisitors o(variables,ascending, nargs) ;
    IntegerVector index = o.apply() ;

    DataFrameVisitors visitors( data, data.names() ) ;
    DataFrame res = visitors.subset(index, data.attr("class") ) ;
    return res;
}

// [[Rcpp::export]]
DataFrame sort_impl( DataFrame data ){
    OrderVisitors o(data) ;
    IntegerVector index = o.apply() ;

    DataFrameVisitors visitors( data, data.names() ) ;
    DataFrame res = visitors.subset(index, "data.frame" ) ;
    return res;
}

// [[Rcpp::export]]
IntegerVector group_size_grouped_cpp( GroupedDataFrame gdf ){
    return Count().process(gdf) ;
}

SEXP summarise_grouped(const GroupedDataFrame& gdf, List args, const DataDots& dots){
    DataFrame df = gdf.data() ;

    int nexpr = args.size() ;
    int nvars = gdf.nvars() ;
    CharacterVector results_names = args.names() ;
    check_not_groups(results_names, gdf);
    NamedListAccumulator accumulator ;

    int i=0;
    for( ; i<nvars; i++){
        accumulator.set( PRINTNAME(gdf.symbol(i)), shared_SEXP(gdf.label(i)) ) ;
    }

    LazyGroupedSubsets subsets(gdf) ;
    Shelter<SEXP> __ ;
    for( int k=0; k<nexpr; k++, i++ ){
        Environment env = dots.envir(k) ;

        Result* res = get_handler( args[k], subsets, env ) ;
        
        // if we could not find a direct Result
        // we can use a GroupedCalledReducer which will callback to R
        if( !res ) res = new GroupedCalledReducer( args[k], subsets, env) ;
        
        
        SEXP result = __( res->process(gdf) ) ;
        SEXP name = results_names[k] ;
        accumulator.set( name, result );
        subsets.input( Symbol(name), SummarisedVariable(result) ) ;
        delete res;
    }

    return summarised_grouped_tbl_cpp(accumulator, gdf );
}

SEXP summarise_not_grouped(DataFrame df, List args, const DataDots& dots){
    int nexpr = args.size() ;
    CharacterVector names = args.names();

    LazySubsets subsets( df ) ;
    std::vector<SEXP> results ;
    std::vector<SEXP> result_names ;
    NamedListAccumulator accumulator ;

    Rcpp::Shelter<SEXP> __ ;
    for( int i=0; i<nexpr; i++){
        SEXP name = names[i] ;
        Environment env = dots.envir(i) ;
        Result* res = get_handler( args[i], subsets, env ) ;
        SEXP result ;
        if(res) {
            result = __(res->process( FullDataFrame(df) )) ;
        } else {
            result = __(CallProxy( args[i], subsets, env).eval()) ;
        }
        delete res ;
        subsets.input( Symbol(name), result ) ;
        accumulator.set(name, result);
    }

    return tbl_cpp( accumulator, 1 ) ;
}

// [[Rcpp::export]]
SEXP summarise_impl( DataFrame df, List args, Environment env){
    DataDots dots(env) ;
    if( is<GroupedDataFrame>( df ) ){
        return summarise_grouped( GroupedDataFrame(df), args, dots);
    } else {
        return summarise_not_grouped( df, args, dots) ;
    }
}

SEXP select_not_grouped( const DataFrame& df, const CharacterVector& keep, CharacterVector new_names ){
  CharacterVector names = df.names() ;
  IntegerVector positions = match( keep, names ); 
  int n = keep.size() ; 
  List res(n) ;
  for( int i=0; i<n; i++){
    res[i] = df[ positions[i]-1 ] ;  
  }
  copy_attributes(res, df) ;
  res.names() = new_names ; 
  return res ; 
}

DataFrame select_grouped( GroupedDataFrame gdf, const CharacterVector& keep, CharacterVector new_names ){
  int n = keep.size() ;
  DataFrame copy = select_not_grouped( gdf.data(), keep, new_names );
  
  // handle vars  attribute : make a shallow copy of the list and alter 
  //   its names attribute
  List vars = shallow_copy( copy.attr("vars") ); 
  int nv = vars.size() ;
  for( int i=0; i<nv; i++){
    SEXP s = PRINTNAME(vars[i]) ;
    int j = 0; 
    for( ; j < n; j++){
      if( s == keep[j] ){
        vars = Rf_install( CHAR(new_names[j]) );  
      }
    }
  }
  copy.attr("vars") = vars ;
  
  // hangle labels attribute
  //   make a shallow copy of the data frame and alter its names attributes
  if( !Rf_isNull( copy.attr("labels" ) ) ){   
    DataFrame original_labels( copy.attr("labels" ) ) ;
    
    DataFrame labels = shallow_copy(original_labels) ;
    CharacterVector label_names = clone<CharacterVector>( labels.names() ) ;
    
    IntegerVector positions = match( label_names, keep ); 
    int nl = label_names.size() ;
    for( int i=0; i<nl; i++){
      label_names[positions[i]-1] = new_names[i] ;
    }
    labels.names() = label_names ;
    labels.attr("vars") = vars ;
    copy.attr("labels") = labels ;
  }
  
  return copy ;
}

// [[Rcpp::export]]
DataFrame select_impl( DataFrame df, CharacterVector vars ){
  if( is<GroupedDataFrame>(df) ){
    return select_grouped( GroupedDataFrame(df), vars, vars.names() ) ;  
  } else {
    return select_not_grouped(df, vars, vars.names() ) ;  
  }
}

//' Efficiently count the number of unique values in a vector.
//'
//' This is a faster and more concise equivalent of \code{length(unique(x))}
//'
//' @param x a vector of values
//' @export
//' @examples
//' x <- sample(1:10, 1e5, rep = TRUE)
//' length(unique(x))
//' n_distinct(x)
// [[Rcpp::export]]
SEXP n_distinct(SEXP x){
    SlicingIndex everything(0, Rf_length(x) );
    boost::scoped_ptr<Result> res( count_distinct_result(x) );
    if( !res ){
        std::stringstream ss ;
        ss << "cannot handle object of type" << type_name(x) ;
        stop( ss.str() ) ;
    }
    return res->process(everything) ;
}

//' @export
//' @rdname rbind
// [[Rcpp::export]]
List rbind_all( ListOf<DataFrame> dots ){
    int ndata = dots.size() ;
    int n = 0 ;
    for( int i=0; i<ndata; i++) n += dots[i].nrows() ;

    std::vector<Collecter*> columns ;
    std::vector<String> names ;
    int k=0 ;
    for( int i=0; i<ndata; i++){
        DataFrame df = dots[i] ;
        if( ! Rf_length(df[0]) ) continue ;
            
        DataFrameVisitors visitors( df, df.names() ) ;
        int nrows = df.nrows() ;

        CharacterVector df_names = df.names() ;
        for( int j=0; j<df.size(); j++){
            SEXP source = df[j] ;
            String name = df_names[j] ;

            Collecter* coll = 0;
            size_t index = 0 ;
            for( ; index < names.size(); index++){
                if( name == names[index] ){
                    coll = columns[index] ;
                    break ;
                }
            }
            if( ! coll ){
                coll = collecter( source, n ) ;
                columns.push_back( coll );
                names.push_back(name) ;
            }

            if( coll->compatible(source) ){
                // if the current source is compatible, collect
                coll->collect( SlicingIndex( k, nrows), source ) ;

            } else if( coll->can_promote(source) ) {
                // setup a new Collecter
                Collecter* new_collecter = promote_collecter(source, n, coll ) ;

                // import data from this chunk
                new_collecter->collect( SlicingIndex( k, nrows), source ) ;

                // import data from previous collecter
                new_collecter->collect( SlicingIndex(0, k), coll->get() ) ;

                // dispose the previous collecter and keep the new one.
                delete coll ;
                columns[index] = new_collecter ;

            } else {
                std::stringstream msg ;
                std::string column_name(name) ;
                msg << "incompatible type ("
                    << "data index: "
                    << (i+1)
                    << ", column: '"
                    << column_name
                    << "', was collecting: "
                    << coll->describe()
                    << " ("
                    << DEMANGLE(*coll)
                    << ")"
                    << ", incompatible with data of type: "
                    << type_name(source) ;

                stop( msg.str() ) ;
            }

        }

        k += nrows ;
    }

    int nc = columns.size() ;
    List out(nc) ;
    CharacterVector out_names(nc) ;
    for( int i=0; i<nc; i++){
        out[i] = columns[i]->get() ;
        out_names[i] = names[i] ;
    }
    out.attr( "names" ) = out_names ;
    delete_all( columns ) ;
    set_rownames( out, n );
    out.attr( "class" ) = "data.frame" ;

    return out ;
}

// [[Rcpp::export]]
List cbind_all( ListOf<DataFrame> dots ){
  int n = dots.size() ;
  
  // first check that the number of rows is the same
  int nrows = dots[0].nrows() ;
  int nv = dots[0].size() ;
  for( int i=1; i<n; i++){
    if( dots[i].nrows() != nrows ){
      std::stringstream ss ;
      ss << "incompatible number of rows (" 
         << dots[i].size()
         << ", expecting "
         << nrows 
      ;
      stop( ss.str() ) ;
    }
    nv += dots[i].size() ;
  }
  
  // collect columns
  List out(nv) ;
  CharacterVector out_names(nv) ;
  
  // then do the subsequent dfs
  for( int i=0, k=0 ; i<n; i++){
      DataFrame current = dots[i] ;
      CharacterVector current_names = current.names() ;
      int nc = current.size() ;
      for( int j=0; j<nc; j++, k++){
          out[k] = shared_SEXP(current[j]) ;
          out_names[i] = current_names[j] ;
      }
  }
  out.names() = out_names ;
  set_rownames( out, nrows ) ;
  out.attr( "class") = "data.frame" ;
  return out ;
}

SEXP strip_group_attributes(DataFrame df){
  Shield<SEXP> attribs( Rf_cons( classes_not_grouped(), R_NilValue ) ) ;
  SET_TAG(attribs, Rf_install("class") ) ;

  SEXP p = ATTRIB(df) ;
  std::vector<SEXP> black_list(8) ;
  black_list[0] = Rf_install("indices") ;
  black_list[1] = Rf_install("vars") ;
  black_list[2] = Rf_install("index") ;
  black_list[3] = Rf_install("labels") ;
  black_list[4] = Rf_install("drop") ;
  black_list[5] = Rf_install("group_sizes") ;
  black_list[6] = Rf_install("biggest_group_size") ;
  black_list[7] = Rf_install("class") ;

  SEXP q = attribs ;
  while( ! Rf_isNull(p) ){
    SEXP tag = TAG(p) ;
    if( std::find( black_list.begin(), black_list.end(), tag ) == black_list.end() ){
      Shield<SEXP> s( Rf_cons( CAR(p), R_NilValue) ) ;
      SETCDR(q,s) ;
      q = CDR(q) ;
      SET_TAG(q, tag) ;
    }

    p = CDR(p) ;
  }
  return attribs ;
}

// [[Rcpp::export]]
DataFrame as_regular_df(DataFrame df){
  DataFrame copy = shallow_copy(df) ;
  SET_ATTRIB(copy, strip_group_attributes(df)) ;
  SET_OBJECT(copy, OBJECT(df)) ;
  copy.attr("class") = CharacterVector::create("data.frame") ;
  return copy ;
}

// [[Rcpp::export]]
DataFrame ungroup_grouped_df( DataFrame df){
  DataFrame copy = shallow_copy(df) ;
  SET_ATTRIB(copy, strip_group_attributes(df)) ;
  return copy ;
}

// [[Rcpp::export]]
DataFrame tbl_df_impl( DataFrame df){
  return ungroup_grouped_df(df);
}

// [[Rcpp::export]]
std::vector<std::vector<int> > split_indices(IntegerVector group, int groups) {
  std::vector<std::vector<int> > ids(groups);

  int n = group.size();
  for (int i = 0; i < n; ++i) {
    ids[group[i] - 1].push_back(i + 1);
  }

  return ids;
}
<|MERGE_RESOLUTION|>--- conflicted
+++ resolved
@@ -5,7 +5,6 @@
 
 typedef dplyr_hash_map<SEXP,HybridHandler> HybridHandlerMap ;
 
-<<<<<<< HEAD
 template <template <int,bool> class Fun>
 Result* simple_prototype(  SEXP call, const LazySubsets& subsets, int nargs ){
     if( nargs != 1 ) return 0 ;                                               
@@ -51,28 +50,6 @@
 }
 
 Result* count_distinct_result(SEXP vec){
-=======
-#define MAKE_PROTOTYPE(__FUN__,__CLASS__)                                        \
-Result* __FUN__##_prototype( SEXP call, const LazySubsets& subsets, int nargs ){ \
-    if( nargs != 1 ) return 0 ;                                                  \
-    SEXP arg = CADR(call) ;                                                      \
-    if( TYPEOF(arg) == SYMSXP ) arg = subsets.get_variable(arg) ;                \
-    switch( TYPEOF(arg) ){                                                       \
-        case INTSXP:  return new dplyr::__CLASS__<INTSXP,false>( arg ) ;         \
-        case REALSXP: return new dplyr::__CLASS__<REALSXP,false>( arg ) ;        \
-        default: break ;                                                         \
-    }                                                                            \
-    return 0 ;                                                                   \
-}
-MAKE_PROTOTYPE(mean, Mean)
-MAKE_PROTOTYPE(min, Min)
-MAKE_PROTOTYPE(max, Max)
-MAKE_PROTOTYPE(var, Var)
-MAKE_PROTOTYPE(sd, Sd)
-MAKE_PROTOTYPE(sum, Sum)
-
-Result* count_distinct_result(SEXP vec){ 
->>>>>>> 49c7f2ae
     switch( TYPEOF(vec) ){
         case INTSXP:
             if( Rf_inherits(vec, "factor" ))
@@ -215,8 +192,6 @@
         default: break ;
     }
     return 0 ;
-<<<<<<< HEAD
-=======
 }  
     
 template < template <int> class Templ>
@@ -230,7 +205,6 @@
         default: break ;
     }
     return 0 ;
->>>>>>> 49c7f2ae
 }
 
 HybridHandlerMap& get_handlers(){
@@ -250,15 +224,11 @@
         
         handlers[ Rf_install( "min_rank" )       ] = rank_impl_prototype<dplyr::internal::min_rank_increment> ;
         handlers[ Rf_install( "dense_rank" )     ] = rank_impl_prototype<dplyr::internal::dense_rank_increment> ;
-<<<<<<< HEAD
-
-=======
+
+        // handlers[ Rf_install( "cumsum")          ] = cumfun_prototype<CumSum> ;
+        // handlers[ Rf_install( "cummin")          ] = cumfun_prototype<CumMin> ;
+        // handlers[ Rf_install( "cummax")          ] = cumfun_prototype<CumMax> ;
         
-        handlers[ Rf_install( "cumsum")          ] = cumfun_prototype<CumSum> ;
-        handlers[ Rf_install( "cummin")          ] = cumfun_prototype<CumMin> ;
-        handlers[ Rf_install( "cummax")          ] = cumfun_prototype<CumMax> ;
-        
->>>>>>> 49c7f2ae
         // handlers[ Rf_install( "lead" )           ] = lead_prototype ;
         // handlers[ Rf_install( "lag" )            ] = lag_prototype ;
     }
